--- conflicted
+++ resolved
@@ -33,25 +33,11 @@
 
 
         public ApplyFunctorToOperationCalls(QsFunctor functor)
-<<<<<<< HEAD
             : base(new TransformationsState(functor)) 
         { 
             this.StatementKinds = new IgnoreOuterBlockInConjugations<TransformationsState>(this);
             this.ExpressionKinds = new ExpressionKindTransformation(this);
         }
-
-
-        // static methods for convenience
-=======
-            : base(new TransformationsState(functor))
-        { }
->>>>>>> 78e87715
-
-        public override Core.StatementKindTransformation<TransformationsState> NewStatementKindTransformation() =>
-            new IgnoreOuterBlockInConjugations<TransformationsState>(this);
-
-        public override Core.ExpressionKindTransformation<TransformationsState> NewExpressionKindTransformation() =>
-            new ExpressionKindTransformation(this);
 
 
         // static methods for convenience
@@ -138,22 +124,11 @@
     {
         public ReverseOrderOfOperationCalls() :
             base(ex => !ex.InferredInformation.HasLocalQuantumDependency, false) // no need to evaluate subexpressions
-<<<<<<< HEAD
         { 
             this.StatementKinds = new ReverseLoops(this);
             this.Statements = new StatementTransformation(this);
         }
 
-=======
-        { }
-
-        public override Core.StatementKindTransformation<TransformationState> NewStatementKindTransformation() =>
-            new ReverseLoops(this);
-
-        public override Core.StatementTransformation<TransformationState> NewStatementTransformation() =>
-            new StatementTransformation(this);
-
->>>>>>> 78e87715
 
         // helper classes
 
