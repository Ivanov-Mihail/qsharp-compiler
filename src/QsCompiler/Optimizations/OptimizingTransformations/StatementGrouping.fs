// Copyright (c) Microsoft Corporation. All rights reserved.
// Licensed under the MIT License.

namespace Microsoft.Quantum.QsCompiler.Experimental

open Microsoft.Quantum.QsCompiler.Experimental.OptimizationTools
open Microsoft.Quantum.QsCompiler.SyntaxExtensions
open Microsoft.Quantum.QsCompiler.SyntaxTree
open Microsoft.Quantum.QsCompiler.Transformations


/// The SyntaxTreeTransformation used to reorder statements depending on how they impact the program state. 
<<<<<<< HEAD
type StatementGrouping private (unsafe : string) =
    inherit TransformationBase()

    new () as this = 
        new StatementGrouping("unsafe") then
            this.Statements <- new StatementGroupingStatements(this)
=======
type StatementGrouping private (_private_ : string) =
    inherit TransformationBase()

    new () as this = 
        new StatementGrouping("_private_") then
            this.Statements <- new StatementGroupingStatements(this)
            this.Expressions <- new Core.ExpressionTransformation(this, Core.TransformationOptions.Disabled)
            this.Types <- new Core.TypeTransformation(this, Core.TransformationOptions.Disabled)
>>>>>>> 759c6661

/// private helper class for StatementGrouping
and private StatementGroupingStatements (parent : StatementGrouping) = 
    inherit Core.StatementTransformation(parent)

    /// Returns whether a statements is purely classical.
    /// The statement must have no classical or quantum side effects other than defining a variable.
    let isPureClassical stmt =
        let c = SideEffectChecker()
<<<<<<< HEAD
        c.Statements.onStatement stmt |> ignore
=======
        c.Statements.OnStatement stmt |> ignore
>>>>>>> 759c6661
        not c.HasQuantum && not c.HasMutation && not c.HasInterrupts

    /// Returns whether a statement is purely quantum.
    /// The statement must have no classical side effects, but can have quantum side effects.
    let isPureQuantum stmt =
        let c = SideEffectChecker()
<<<<<<< HEAD
        c.Statements.onStatement stmt |> ignore
=======
        c.Statements.OnStatement stmt |> ignore
>>>>>>> 759c6661
        c.HasQuantum && not c.HasMutation && not c.HasInterrupts

    /// Reorders a list of statements such that the pure classical statements occur before the pure quantum statements
    let rec reorderStatements = function
        | a :: b :: tail ->
            if isPureQuantum a && isPureClassical b
            then b :: reorderStatements (a :: tail)
            else a :: reorderStatements (b :: tail)
        | x -> x

<<<<<<< HEAD
    override this.Transform scope =
        let parentSymbols = scope.KnownSymbols
        let statements = scope.Statements |> Seq.map this.onStatement |> List.ofSeq |> reorderStatements
=======
    override this.OnScope scope =
        let parentSymbols = scope.KnownSymbols
        let statements = scope.Statements |> Seq.map this.OnStatement |> List.ofSeq |> reorderStatements
>>>>>>> 759c6661
        QsScope.New (statements, parentSymbols)

<|MERGE_RESOLUTION|>--- conflicted
+++ resolved
@@ -10,14 +10,6 @@
 
 
 /// The SyntaxTreeTransformation used to reorder statements depending on how they impact the program state. 
-<<<<<<< HEAD
-type StatementGrouping private (unsafe : string) =
-    inherit TransformationBase()
-
-    new () as this = 
-        new StatementGrouping("unsafe") then
-            this.Statements <- new StatementGroupingStatements(this)
-=======
 type StatementGrouping private (_private_ : string) =
     inherit TransformationBase()
 
@@ -26,7 +18,6 @@
             this.Statements <- new StatementGroupingStatements(this)
             this.Expressions <- new Core.ExpressionTransformation(this, Core.TransformationOptions.Disabled)
             this.Types <- new Core.TypeTransformation(this, Core.TransformationOptions.Disabled)
->>>>>>> 759c6661
 
 /// private helper class for StatementGrouping
 and private StatementGroupingStatements (parent : StatementGrouping) = 
@@ -36,22 +27,14 @@
     /// The statement must have no classical or quantum side effects other than defining a variable.
     let isPureClassical stmt =
         let c = SideEffectChecker()
-<<<<<<< HEAD
-        c.Statements.onStatement stmt |> ignore
-=======
         c.Statements.OnStatement stmt |> ignore
->>>>>>> 759c6661
         not c.HasQuantum && not c.HasMutation && not c.HasInterrupts
 
     /// Returns whether a statement is purely quantum.
     /// The statement must have no classical side effects, but can have quantum side effects.
     let isPureQuantum stmt =
         let c = SideEffectChecker()
-<<<<<<< HEAD
-        c.Statements.onStatement stmt |> ignore
-=======
         c.Statements.OnStatement stmt |> ignore
->>>>>>> 759c6661
         c.HasQuantum && not c.HasMutation && not c.HasInterrupts
 
     /// Reorders a list of statements such that the pure classical statements occur before the pure quantum statements
@@ -62,14 +45,8 @@
             else a :: reorderStatements (b :: tail)
         | x -> x
 
-<<<<<<< HEAD
-    override this.Transform scope =
-        let parentSymbols = scope.KnownSymbols
-        let statements = scope.Statements |> Seq.map this.onStatement |> List.ofSeq |> reorderStatements
-=======
     override this.OnScope scope =
         let parentSymbols = scope.KnownSymbols
         let statements = scope.Statements |> Seq.map this.OnStatement |> List.ofSeq |> reorderStatements
->>>>>>> 759c6661
         QsScope.New (statements, parentSymbols)
 
